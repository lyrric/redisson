/**
 * Copyright 2018 Nikita Koksharov
 *
 * Licensed under the Apache License, Version 2.0 (the "License");
 * you may not use this file except in compliance with the License.
 * You may obtain a copy of the License at
 *
 *    http://www.apache.org/licenses/LICENSE-2.0
 *
 * Unless required by applicable law or agreed to in writing, software
 * distributed under the License is distributed on an "AS IS" BASIS,
 * WITHOUT WARRANTIES OR CONDITIONS OF ANY KIND, either express or implied.
 * See the License for the specific language governing permissions and
 * limitations under the License.
 */
package org.redisson.reactive;

import java.util.ArrayList;
import java.util.List;
<<<<<<< HEAD
import java.util.concurrent.TimeUnit;
import java.util.function.Consumer;
import java.util.function.LongConsumer;
import java.util.function.Supplier;
=======
>>>>>>> 3456aa1d

import org.reactivestreams.Publisher;
import org.reactivestreams.Subscriber;
import org.reactivestreams.Subscription;
import org.redisson.RedissonKeys;
import org.redisson.client.RedisClient;
import org.redisson.client.codec.StringCodec;
import org.redisson.client.protocol.RedisCommands;
import org.redisson.client.protocol.decoder.ListScanResult;
import org.redisson.command.CommandReactiveService;
import org.redisson.connection.MasterSlaveEntry;

import io.netty.util.concurrent.Future;
import io.netty.util.concurrent.FutureListener;
<<<<<<< HEAD
import reactor.core.publisher.Flux;
import reactor.core.publisher.FluxSink;
=======
import reactor.rx.Stream;
import reactor.rx.Streams;
import reactor.rx.subscription.ReactiveSubscription;
>>>>>>> 3456aa1d

/**
 * 
 * @author Nikita Koksharov
 *
 */
public class RedissonKeysReactive {

    private final CommandReactiveService commandExecutor;

    private final RedissonKeys instance;

    public RedissonKeysReactive(CommandReactiveService commandExecutor) {
        super();
        instance = new RedissonKeys(commandExecutor);
        this.commandExecutor = commandExecutor;
    }

    public Publisher<String> getKeysByPattern(String pattern) {
        return getKeysByPattern(pattern, 10);
    }
    
    public Publisher<String> getKeysByPattern(String pattern, int count) {
        List<Publisher<String>> publishers = new ArrayList<Publisher<String>>();
        for (MasterSlaveEntry entry : commandExecutor.getConnectionManager().getEntrySet()) {
            publishers.add(createKeysIterator(entry, pattern, count));
        }
        return Flux.merge(publishers);
    }

<<<<<<< HEAD
    @Override
    public Publisher<String> getKeys() {
        return getKeysByPattern(null);
    }

    @Override
    public Publisher<String> getKeys(int count) {
        return getKeysByPattern(null, count);
    }

=======
>>>>>>> 3456aa1d
    private Publisher<String> createKeysIterator(final MasterSlaveEntry entry, final String pattern, final int count) {
        return Flux.create(new Consumer<FluxSink<String>>() {
            
            @Override
            public void accept(FluxSink<String> emitter) {
                emitter.onRequest(new LongConsumer() {
                    
                    private RedisClient client;
                    private List<String> firstValues;
                    private long nextIterPos;
                    
                    private long currentIndex;
                    
                    @Override
                    public void accept(long value) {
                        currentIndex = value;
                        nextValues(emitter);
                    }
                    
                    protected void nextValues(FluxSink<String> emitter) {
                        instance.scanIteratorAsync(client, entry, nextIterPos, pattern, count).addListener(new FutureListener<ListScanResult<Object>>() {

                            @Override
                            public void operationComplete(Future<ListScanResult<Object>> future) throws Exception {
                                if (!future.isSuccess()) {
                                    emitter.error(future.cause());
                                    return;
                                }
                                
                                ListScanResult<Object> res = future.get();
                                client = res.getRedisClient();
                                long prevIterPos = nextIterPos;
                                if (nextIterPos == 0 && firstValues == null) {
                                    firstValues = (List<String>)(Object)res.getValues();
                                } else if (res.getValues().equals(firstValues)) {
                                    emitter.complete();
                                    currentIndex = 0;
                                    return;
                                }

                                nextIterPos = res.getPos();
                                if (prevIterPos == nextIterPos) {
                                    nextIterPos = -1;
                                }
                                for (Object val : res.getValues()) {
                                    emitter.next((String)val);
                                    currentIndex--;
                                    if (currentIndex == 0) {
                                        emitter.complete();
                                        return;
                                    }
                                }
                                if (nextIterPos == -1) {
                                    emitter.complete();
                                    currentIndex = 0;
                                }
                                
                                if (currentIndex == 0) {
                                    return;
                                }
                                nextValues(emitter);
                            }
                            
                        });
                    }

                });
            }
            

        });
    }

<<<<<<< HEAD
    @Override
    public Publisher<Collection<String>> findKeysByPattern(final String pattern) {
        return commandExecutor.reactive(new Supplier<RFuture<Collection<String>>>() {
            @Override
            public RFuture<Collection<String>> get() {
                return instance.findKeysByPatternAsync(pattern);
            }
        });
    }

    @Override
    public Publisher<String> randomKey() {
        return commandExecutor.reactive(new Supplier<RFuture<String>>() {
            @Override
            public RFuture<String> get() {
                return instance.randomKeyAsync();
            }
        });
    }

    @Override
    public Publisher<Long> deleteByPattern(final String pattern) {
        return commandExecutor.reactive(new Supplier<RFuture<Long>>() {
            @Override
            public RFuture<Long> get() {
                return instance.deleteByPatternAsync(pattern);
            }
        });
    }

    @Override
    public Publisher<Long> delete(final String ... keys) {
        return commandExecutor.reactive(new Supplier<RFuture<Long>>() {
            @Override
            public RFuture<Long> get() {
                return instance.deleteAsync(keys);
            }
        });
    }

    @Override
    public Publisher<Void> flushdb() {
        return commandExecutor.reactive(new Supplier<RFuture<Void>>() {
            @Override
            public RFuture<Void> get() {
                return instance.flushdbAsync();
            }
        });
    }

    @Override
    public Publisher<Void> flushall() {
        return commandExecutor.reactive(new Supplier<RFuture<Void>>() {
            @Override
            public RFuture<Void> get() {
                return instance.flushallAsync();
            }
        });
    }

    @Override
    public Publisher<Boolean> move(final String name, final int database) {
        return commandExecutor.reactive(new Supplier<RFuture<Boolean>>() {
            @Override
            public RFuture<Boolean> get() {
                return instance.moveAsync(name, database);
}
        });
    }

    @Override
    public Publisher<Void> migrate(final String name, final String host, final int port, final int database, final long timeout) {
        return commandExecutor.reactive(new Supplier<RFuture<Void>>() {
            @Override
            public RFuture<Void> get() {
                return instance.migrateAsync(name, host, port, database, timeout);
            }
        });
    }

    @Override
    public Publisher<Void> copy(final String name, final String host, final int port, final int database, final long timeout) {
        return commandExecutor.reactive(new Supplier<RFuture<Void>>() {
            @Override
            public RFuture<Void> get() {
                return instance.copyAsync(name, host, port, database, timeout);
            }
        });
    }

    @Override
    public Publisher<Boolean> expire(final String name, final long timeToLive, final TimeUnit timeUnit) {
        return commandExecutor.reactive(new Supplier<RFuture<Boolean>>() {
            @Override
            public RFuture<Boolean> get() {
                return instance.expireAsync(name, timeToLive, timeUnit);
            }
        });
    }

    @Override
    public Publisher<Boolean> expireAt(final String name, final long timestamp) {
        return commandExecutor.reactive(new Supplier<RFuture<Boolean>>() {
            @Override
            public RFuture<Boolean> get() {
                return instance.expireAtAsync(name, timestamp);
            }
        });
    }

    @Override
    public Publisher<Boolean> clearExpire(final String name) {
        return commandExecutor.reactive(new Supplier<RFuture<Boolean>>() {
            @Override
            public RFuture<Boolean> get() {
                return instance.clearExpireAsync(name);
            }
        });
    }

    @Override
    public Publisher<Boolean> renamenx(final String oldName, final String newName) {
        return commandExecutor.reactive(new Supplier<RFuture<Boolean>>() {
            @Override
            public RFuture<Boolean> get() {
                return instance.renamenxAsync(oldName, newName);
            }
        });
    }

    @Override
    public Publisher<Void> rename(final String currentName, final String newName) {
        return commandExecutor.reactive(new Supplier<RFuture<Void>>() {
            @Override
            public RFuture<Void> get() {
                return instance.renameAsync(currentName, newName);
            }
        });
    }

    @Override
    public Publisher<Long> remainTimeToLive(final String name) {
        return commandExecutor.reactive(new Supplier<RFuture<Long>>() {
            @Override
            public RFuture<Long> get() {
                return instance.remainTimeToLiveAsync(name);
            }
        });
    }

    @Override
    public Publisher<Long> touch(final String... names) {
        return commandExecutor.reactive(new Supplier<RFuture<Long>>() {
            @Override
            public RFuture<Long> get() {
                return instance.touchAsync(names);
            }
        });
    }

    @Override
    public Publisher<Long> countExists(final String... names) {
        return commandExecutor.reactive(new Supplier<RFuture<Long>>() {
            @Override
            public RFuture<Long> get() {
                return instance.countExistsAsync(names);
            }
        });
    }

    @Override
    public Publisher<RType> getType(final String key) {
        return commandExecutor.reactive(new Supplier<RFuture<RType>>() {
            @Override
            public RFuture<RType> get() {
                return instance.getTypeAsync(key);
            }
        });
    }

    @Override
    public Publisher<Long> unlink(final String... keys) {
        return commandExecutor.reactive(new Supplier<RFuture<Long>>() {
            @Override
            public RFuture<Long> get() {
                return instance.unlinkAsync(keys);
            }
        });
    }

    @Override
    public Publisher<Long> count() {
        return commandExecutor.reactive(new Supplier<RFuture<Long>>() {
            @Override
            public RFuture<Long> get() {
                return instance.countAsync();
            }
        });
    }

=======
>>>>>>> 3456aa1d
}<|MERGE_RESOLUTION|>--- conflicted
+++ resolved
@@ -17,13 +17,9 @@
 
 import java.util.ArrayList;
 import java.util.List;
-<<<<<<< HEAD
-import java.util.concurrent.TimeUnit;
 import java.util.function.Consumer;
 import java.util.function.LongConsumer;
 import java.util.function.Supplier;
-=======
->>>>>>> 3456aa1d
 
 import org.reactivestreams.Publisher;
 import org.reactivestreams.Subscriber;
@@ -38,14 +34,8 @@
 
 import io.netty.util.concurrent.Future;
 import io.netty.util.concurrent.FutureListener;
-<<<<<<< HEAD
 import reactor.core.publisher.Flux;
 import reactor.core.publisher.FluxSink;
-=======
-import reactor.rx.Stream;
-import reactor.rx.Streams;
-import reactor.rx.subscription.ReactiveSubscription;
->>>>>>> 3456aa1d
 
 /**
  * 
@@ -76,19 +66,6 @@
         return Flux.merge(publishers);
     }
 
-<<<<<<< HEAD
-    @Override
-    public Publisher<String> getKeys() {
-        return getKeysByPattern(null);
-    }
-
-    @Override
-    public Publisher<String> getKeys(int count) {
-        return getKeysByPattern(null, count);
-    }
-
-=======
->>>>>>> 3456aa1d
     private Publisher<String> createKeysIterator(final MasterSlaveEntry entry, final String pattern, final int count) {
         return Flux.create(new Consumer<FluxSink<String>>() {
             
@@ -162,207 +139,4 @@
         });
     }
 
-<<<<<<< HEAD
-    @Override
-    public Publisher<Collection<String>> findKeysByPattern(final String pattern) {
-        return commandExecutor.reactive(new Supplier<RFuture<Collection<String>>>() {
-            @Override
-            public RFuture<Collection<String>> get() {
-                return instance.findKeysByPatternAsync(pattern);
-            }
-        });
-    }
-
-    @Override
-    public Publisher<String> randomKey() {
-        return commandExecutor.reactive(new Supplier<RFuture<String>>() {
-            @Override
-            public RFuture<String> get() {
-                return instance.randomKeyAsync();
-            }
-        });
-    }
-
-    @Override
-    public Publisher<Long> deleteByPattern(final String pattern) {
-        return commandExecutor.reactive(new Supplier<RFuture<Long>>() {
-            @Override
-            public RFuture<Long> get() {
-                return instance.deleteByPatternAsync(pattern);
-            }
-        });
-    }
-
-    @Override
-    public Publisher<Long> delete(final String ... keys) {
-        return commandExecutor.reactive(new Supplier<RFuture<Long>>() {
-            @Override
-            public RFuture<Long> get() {
-                return instance.deleteAsync(keys);
-            }
-        });
-    }
-
-    @Override
-    public Publisher<Void> flushdb() {
-        return commandExecutor.reactive(new Supplier<RFuture<Void>>() {
-            @Override
-            public RFuture<Void> get() {
-                return instance.flushdbAsync();
-            }
-        });
-    }
-
-    @Override
-    public Publisher<Void> flushall() {
-        return commandExecutor.reactive(new Supplier<RFuture<Void>>() {
-            @Override
-            public RFuture<Void> get() {
-                return instance.flushallAsync();
-            }
-        });
-    }
-
-    @Override
-    public Publisher<Boolean> move(final String name, final int database) {
-        return commandExecutor.reactive(new Supplier<RFuture<Boolean>>() {
-            @Override
-            public RFuture<Boolean> get() {
-                return instance.moveAsync(name, database);
-}
-        });
-    }
-
-    @Override
-    public Publisher<Void> migrate(final String name, final String host, final int port, final int database, final long timeout) {
-        return commandExecutor.reactive(new Supplier<RFuture<Void>>() {
-            @Override
-            public RFuture<Void> get() {
-                return instance.migrateAsync(name, host, port, database, timeout);
-            }
-        });
-    }
-
-    @Override
-    public Publisher<Void> copy(final String name, final String host, final int port, final int database, final long timeout) {
-        return commandExecutor.reactive(new Supplier<RFuture<Void>>() {
-            @Override
-            public RFuture<Void> get() {
-                return instance.copyAsync(name, host, port, database, timeout);
-            }
-        });
-    }
-
-    @Override
-    public Publisher<Boolean> expire(final String name, final long timeToLive, final TimeUnit timeUnit) {
-        return commandExecutor.reactive(new Supplier<RFuture<Boolean>>() {
-            @Override
-            public RFuture<Boolean> get() {
-                return instance.expireAsync(name, timeToLive, timeUnit);
-            }
-        });
-    }
-
-    @Override
-    public Publisher<Boolean> expireAt(final String name, final long timestamp) {
-        return commandExecutor.reactive(new Supplier<RFuture<Boolean>>() {
-            @Override
-            public RFuture<Boolean> get() {
-                return instance.expireAtAsync(name, timestamp);
-            }
-        });
-    }
-
-    @Override
-    public Publisher<Boolean> clearExpire(final String name) {
-        return commandExecutor.reactive(new Supplier<RFuture<Boolean>>() {
-            @Override
-            public RFuture<Boolean> get() {
-                return instance.clearExpireAsync(name);
-            }
-        });
-    }
-
-    @Override
-    public Publisher<Boolean> renamenx(final String oldName, final String newName) {
-        return commandExecutor.reactive(new Supplier<RFuture<Boolean>>() {
-            @Override
-            public RFuture<Boolean> get() {
-                return instance.renamenxAsync(oldName, newName);
-            }
-        });
-    }
-
-    @Override
-    public Publisher<Void> rename(final String currentName, final String newName) {
-        return commandExecutor.reactive(new Supplier<RFuture<Void>>() {
-            @Override
-            public RFuture<Void> get() {
-                return instance.renameAsync(currentName, newName);
-            }
-        });
-    }
-
-    @Override
-    public Publisher<Long> remainTimeToLive(final String name) {
-        return commandExecutor.reactive(new Supplier<RFuture<Long>>() {
-            @Override
-            public RFuture<Long> get() {
-                return instance.remainTimeToLiveAsync(name);
-            }
-        });
-    }
-
-    @Override
-    public Publisher<Long> touch(final String... names) {
-        return commandExecutor.reactive(new Supplier<RFuture<Long>>() {
-            @Override
-            public RFuture<Long> get() {
-                return instance.touchAsync(names);
-            }
-        });
-    }
-
-    @Override
-    public Publisher<Long> countExists(final String... names) {
-        return commandExecutor.reactive(new Supplier<RFuture<Long>>() {
-            @Override
-            public RFuture<Long> get() {
-                return instance.countExistsAsync(names);
-            }
-        });
-    }
-
-    @Override
-    public Publisher<RType> getType(final String key) {
-        return commandExecutor.reactive(new Supplier<RFuture<RType>>() {
-            @Override
-            public RFuture<RType> get() {
-                return instance.getTypeAsync(key);
-            }
-        });
-    }
-
-    @Override
-    public Publisher<Long> unlink(final String... keys) {
-        return commandExecutor.reactive(new Supplier<RFuture<Long>>() {
-            @Override
-            public RFuture<Long> get() {
-                return instance.unlinkAsync(keys);
-            }
-        });
-    }
-
-    @Override
-    public Publisher<Long> count() {
-        return commandExecutor.reactive(new Supplier<RFuture<Long>>() {
-            @Override
-            public RFuture<Long> get() {
-                return instance.countAsync();
-            }
-        });
-    }
-
-=======
->>>>>>> 3456aa1d
-}+            }