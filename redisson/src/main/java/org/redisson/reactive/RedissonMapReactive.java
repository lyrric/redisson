--- conflicted
+++ resolved
@@ -44,20 +44,7 @@
     public RedissonMapReactive(RMap<K, V> instance) {
         this.instance = instance;
     }
-<<<<<<< HEAD
 
-    @Override
-    public RFuture<MapScanResult<Object, Object>> scanIteratorAsync(final RedisClient client, final long startPos, final String pattern, final int count) {
-        return ((RedissonMap<K, V>)instance).scanIteratorAsync(instance.getName(), client, startPos, pattern, count);
-            }
-
-    @Override
-    public V putSync(K key, V value) {
-        return instance.put(key, value);
-            }
-=======
->>>>>>> ad57907b
-    
     public Publisher<Map.Entry<K, V>> entryIterator() {
         return entryIterator(null);
     }
@@ -71,11 +58,7 @@
     }
     
     public Publisher<Map.Entry<K, V>> entryIterator(String pattern, int count) {
-<<<<<<< HEAD
-        return Flux.create(new RedissonMapReactiveIterator<K, V, Map.Entry<K, V>>(this, pattern, count));
-=======
-        return new RedissonMapReactiveIterator<K, V, Map.Entry<K, V>>((RedissonMap<K, V>) instance, pattern, count).stream();
->>>>>>> ad57907b
+        return Flux.create(new RedissonMapReactiveIterator<K, V, Map.Entry<K, V>>((RedissonMap<K, V>) instance, pattern, count));
     }
 
     public Publisher<V> valueIterator() {
@@ -91,11 +74,7 @@
     }
     
     public Publisher<V> valueIterator(String pattern, int count) {
-<<<<<<< HEAD
-        return Flux.create(new RedissonMapReactiveIterator<K, V, V>(this, pattern, count) {
-=======
-        return new RedissonMapReactiveIterator<K, V, V>((RedissonMap<K, V>) instance, pattern, count) {
->>>>>>> ad57907b
+        return Flux.create(new RedissonMapReactiveIterator<K, V, V>((RedissonMap<K, V>) instance, pattern, count) {
             @Override
             V getValue(Entry<Object, Object> entry) {
                 return (V) entry.getValue();
@@ -116,11 +95,7 @@
     }
     
     public Publisher<K> keyIterator(String pattern, int count) {
-<<<<<<< HEAD
-        return Flux.create(new RedissonMapReactiveIterator<K, V, K>(this, pattern, count) {
-=======
-        return new RedissonMapReactiveIterator<K, V, K>((RedissonMap<K, V>) instance, pattern, count) {
->>>>>>> ad57907b
+        return Flux.create(new RedissonMapReactiveIterator<K, V, K>((RedissonMap<K, V>) instance, pattern, count) {
             @Override
             K getValue(Entry<Object, Object> entry) {
                 return (K) entry.getKey();
