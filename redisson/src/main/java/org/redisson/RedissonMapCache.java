--- conflicted
+++ resolved
@@ -1576,32 +1576,21 @@
         }
 
         return commandExecutor.evalWriteAsync(getName(), codec, RedisCommands.EVAL_VOID,
-<<<<<<< HEAD
-                "for i, value in ipairs(ARGV) do "
-                        + "if i % 2 == 0 then "
-=======
                   "for i=1, #ARGV, 5000 do "
                     + "redis.call('hmset', KEYS[1], unpack(ARGV, i, math.min(i+4999, table.getn(ARGV)))) "
                 + "end; "
 
                 + "for i, value in ipairs(ARGV) do "
                     + "if i % 2 == 0 then "
->>>>>>> 9bf7f707
                         + "local val = struct.pack('dLc0', 0, string.len(value), value); "
                         + "ARGV[i] = val; "
                         + "local key = ARGV[i-1];"
 
                         + "local msg = struct.pack('Lc0Lc0', string.len(key), key, string.len(value), value); "
                         + "redis.call('publish', KEYS[2], msg); "
-                        + "end;"
                     + "end;"
-<<<<<<< HEAD
-                    + "return redis.call('hmset', KEYS[1], unpack(ARGV)); ",
-                Arrays.<Object>asList(getName(), getCreatedChannelName()), params.toArray());
-=======
                 + "end;",
             Arrays.<Object>asList(getName(), getCreatedChannelName()), params.toArray());
->>>>>>> 9bf7f707
     }
 
     @Override
